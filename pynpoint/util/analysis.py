"""
Functions for analysis of a point source.
"""

from __future__ import absolute_import

import math

import numpy as np

from scipy.stats import t
from scipy.ndimage.filters import gaussian_filter
from skimage.feature import hessian_matrix
from photutils import aperture_photometry, CircularAperture, EllipticalAperture
from six.moves import range

from pynpoint.util.image import shift_image, center_subpixel


def false_alarm(image,
                x_pos,
                y_pos,
                size,
                ignore):
    """
    Function for the formal t-test for high-contrast imaging at small working angles and the
    related false positive fraction (Mawet et al. 2014).

    Parameters
    ----------
    image : numpy.ndarray
        Input image (2D).
    x_pos : float
        Position (pix) along the horizontal axis. The pixel coordinates of the bottom-left
        corner of the image are (-0.5, -0.5).
    y_pos : float
        Position (pix) along the vertical axis. The pixel coordinates of the bottom-left corner
        of the image are (-0.5, -0.5).
    size : float
        Aperture radius (pix).
    ignore : bool
        Ignore the neighboring apertures for the noise estimate.

    Returns
    -------
    float
        Signal.
    float
        Noise level.
    float
        Signal-to-noise ratio.
    float
        False positive fraction (FPF).
    """

    center = center_subpixel(image)
    radius = math.sqrt((center[0]-y_pos)**2.+(center[1]-x_pos)**2.)

    num_ap = int(math.pi*radius/size)
    ap_theta = np.linspace(0, 2.*math.pi, num_ap, endpoint=False)

    if ignore:
        num_ap -= 2
        ap_theta = np.delete(ap_theta, [1, np.size(ap_theta)-1])

    if num_ap < 3:
        raise ValueError("Number of apertures (num_ap=%s) is too small to calculate the "
                         "false positive fraction." % num_ap)

    ap_phot = np.zeros(num_ap)

    for i, theta in enumerate(ap_theta):
        x_tmp = center[1] + (x_pos-center[1])*math.cos(theta) - \
                            (y_pos-center[0])*math.sin(theta)

        y_tmp = center[0] + (x_pos-center[1])*math.sin(theta) + \
                            (y_pos-center[0])*math.cos(theta)

        aperture = CircularAperture((x_tmp, y_tmp), size)
        phot_table = aperture_photometry(image, aperture, method='exact')
        ap_phot[i] = phot_table['aperture_sum']

    noise = np.std(ap_phot[1:]) * math.sqrt(1.+1./float(num_ap-1))
    t_test = (ap_phot[0] - np.mean(ap_phot[1:])) / noise

<<<<<<< HEAD
    return ap_phot[0], noise, t_test, 1.-t.cdf(t_test, num_ap-2)
=======
    # Note that the number of degrees of freedom is given by nu = n-1 with n the number of samples.
    # The number of samples is equal to the number of apertures minus 1 (i.e. the planet aperture).
    # See Section 3 of Mawet et al. (2014) for more details on the Student's t distribution.
    return noise, t_test, 1.-t.cdf(t_test, num_ap-2)
>>>>>>> 209db507

def student_t(t_input,
              radius,
              size,
              ignore):
    """
    Function to calculate the false positive fraction for a given sigma level (Mawet et al. 2014).

    Parameters
    ----------
    t_input : tuple(str, float)
        Tuple with the input type ("sigma" or "fpf") and the input value.
    radius : float
        Aperture radius (pix).
    size : float
        Separation of the aperture center (pix).
    ignore : bool
        Ignore neighboring apertures of the point source to exclude the self-subtraction lobes.

    Returns
    -------
    float
        False positive fraction (FPF).
    """

    num_ap = int(math.pi*radius/size)

    if ignore:
        num_ap -= 2

<<<<<<< HEAD
    if t_input[0] == "sigma":
        t_result = 1. - t.cdf(t_input[1], num_ap-2, loc=0., scale=1.)

    elif t_input[0] == "fpf":
        t_result = t.ppf(1. - t_input[1], num_ap-2, loc=0., scale=1.)

    return t_result
=======
    # Note that the number of degrees of freedom is given by nu = n-1 with n the number of samples.
    # The number of samples is equal to the number of apertures minus 1 (i.e. the planet aperture).
    # See Section 3 of Mawet et al. (2014) for more details on the Student's t distribution.
    return 1. - t.cdf(sigma, num_ap-2, loc=0., scale=1.)
>>>>>>> 209db507

def fake_planet(images,
                psf,
                parang,
                position,
                magnitude,
                psf_scaling,
                interpolation="spline"):
    """
    Function to inject artificial planets in a dataset.

    Parameters
    ----------
    images : numpy.ndarray
        Input images (3D).
    psf : numpy.ndarray
        PSF template (3D).
    parang : float
        Parallactic angles (deg).
    position : tuple(float, float)
        Separation (pix) and position angle (deg) measured in counterclockwise with respect to the
        upward direction.
    magnitude : float
        Magnitude difference used to scale input PSF.
    psf_scaling : float
        Extra factor used to scale input PSF.
    interpolation : str
        Interpolation type ("spline", "bilinear", or "fft").

    Returns
    -------
    numpy.ndarray
        Images with artificial planet injected.
    """

    sep = position[0]
    ang = np.radians(position[1] + 90. - parang)

    flux_ratio = 10. ** (-magnitude / 2.5)
    psf = psf*psf_scaling*flux_ratio

    x_shift = sep*np.cos(ang)
    y_shift = sep*np.sin(ang)

    im_shift = np.zeros(images.shape)

    for i in range(images.shape[0]):
        if psf.shape[0] == 1:
            im_shift[i, ] = shift_image(psf[0, ],
                                        (y_shift[i], x_shift[i]),
                                        interpolation,
                                        mode='reflect')

        else:
            im_shift[i, ] = shift_image(psf[i, ],
                                        (y_shift[i], x_shift[i]),
                                        interpolation,
                                        mode='reflect')

    return images + im_shift

def merit_function(residuals,
                   function,
                   variance,
                   aperture,
                   sigma):

    """
    Function to calculate the merit function at a given position in the image residuals.

    Parameters
    ----------
    residuals : numpy.ndarray
        Residuals of the PSF subtraction (2D).
    function : str
        Figure of merit ("hessian" or "sum").
    variance : tuple(str, float)
        Variance type and value for the likelihood function. The value is set to None in case a
        Poisson distribution is assumed.
    aperture : dict
        Dictionary with the aperture properties. See for more information
        :func:`~pynpoint.util.analysis.create_aperture`.
    sigma : float
        Standard deviation (pix) of the Gaussian kernel which is used to smooth the residuals
        before the function of merit is calculated.

    Returns
    -------
    float
        Merit value.
    """

    if function == "hessian":

        if aperture['type'] != 'circular':
            raise ValueError("Measuring the Hessian is only possible with a circular aperture.")

        npix = residuals.shape[-1]

        pos_x = aperture['pos_x']
        pos_y = aperture['pos_y']

        x_grid = np.linspace(-(pos_x+0.5), npix-(pos_x+0.5), npix)
        y_grid = np.linspace(-(pos_y+0.5), npix-(pos_y+0.5), npix)

        xx_grid, yy_grid = np.meshgrid(x_grid, y_grid)
        rr_grid = np.sqrt(xx_grid*xx_grid+yy_grid*yy_grid)

        hessian_rr, hessian_rc, hessian_cc = hessian_matrix(image=residuals,
                                                            sigma=sigma,
                                                            mode='constant',
                                                            cval=0.,
                                                            order='rc')

        hes_det = (hessian_rr*hessian_cc) - (hessian_rc*hessian_rc)
        hes_det[rr_grid > aperture['radius']] = 0.
        merit = np.sum(np.abs(hes_det))

    elif function == "sum":

        if sigma > 0.:
            residuals = gaussian_filter(input=residuals, sigma=sigma)

        # https://photutils.readthedocs.io/en/stable/overview.html
        # In Photutils, pixel coordinates are zero-indexed, meaning that (x, y) = (0, 0)
        # corresponds to the center of the lowest, leftmost array element. This means that
        # the value of data[0, 0] is taken as the value over the range -0.5 < x <= 0.5,
        # -0.5 < y <= 0.5. Note that this is the same coordinate system as used by PynPoint.

        phot_table = aperture_photometry(np.abs(residuals),
                                         create_aperture(aperture),
                                         method='exact')

        merit = phot_table['aperture_sum'][0]

        if variance[0] == "gaussian":
            merit = merit**2/variance[1]

    else:

        raise ValueError("Merit function not recognized.")

    return merit

def create_aperture(aperture):
    """
    Function to create a circular or elliptical aperture.

    Parameters
    ----------
    aperture : dict
        Dictionary with the aperture properties. The aperture 'type' can be 'circular' or
        'elliptical' (str). Both types of apertures require a position, 'pos_x' and 'pos_y'
        (float), where the aperture is placed. The circular aperture requires a 'radius'
        (in pixels, float) and the elliptical aperture requires a 'semimajor' and 'semiminor'
        axis (in pixels, float), and an 'angle' (deg). The rotation angle in degrees of the
        semimajor axis from the positive x axis. The rotation angle increases counterclockwise.

    Returns
    -------
    photutils.aperture.circle.CircularAperture or photutils.aperture.circle.EllipticalAperture
        Aperture object.
    """

    if aperture['type'] == "circular":

        phot_ap = CircularAperture((aperture['pos_x'], aperture['pos_y']),
                                   aperture['radius'])

    elif aperture['type'] == "elliptical":

        phot_ap = EllipticalAperture((aperture['pos_x'], aperture['pos_y']),
                                     aperture['semimajor'],
                                     aperture['semiminor'],
                                     math.radians(aperture['angle']))

    else:

        raise ValueError("Aperture type not recognized.")

    return phot_ap<|MERGE_RESOLUTION|>--- conflicted
+++ resolved
@@ -83,14 +83,10 @@
     noise = np.std(ap_phot[1:]) * math.sqrt(1.+1./float(num_ap-1))
     t_test = (ap_phot[0] - np.mean(ap_phot[1:])) / noise
 
-<<<<<<< HEAD
-    return ap_phot[0], noise, t_test, 1.-t.cdf(t_test, num_ap-2)
-=======
     # Note that the number of degrees of freedom is given by nu = n-1 with n the number of samples.
     # The number of samples is equal to the number of apertures minus 1 (i.e. the planet aperture).
     # See Section 3 of Mawet et al. (2014) for more details on the Student's t distribution.
-    return noise, t_test, 1.-t.cdf(t_test, num_ap-2)
->>>>>>> 209db507
+    return ap_phot[0], noise, t_test, 1.-t.cdf(t_test, num_ap-2)
 
 def student_t(t_input,
               radius,
@@ -121,20 +117,17 @@
     if ignore:
         num_ap -= 2
 
-<<<<<<< HEAD
-    if t_input[0] == "sigma":
-        t_result = 1. - t.cdf(t_input[1], num_ap-2, loc=0., scale=1.)
-
-    elif t_input[0] == "fpf":
-        t_result = t.ppf(1. - t_input[1], num_ap-2, loc=0., scale=1.)
-
-    return t_result
-=======
     # Note that the number of degrees of freedom is given by nu = n-1 with n the number of samples.
     # The number of samples is equal to the number of apertures minus 1 (i.e. the planet aperture).
     # See Section 3 of Mawet et al. (2014) for more details on the Student's t distribution.
-    return 1. - t.cdf(sigma, num_ap-2, loc=0., scale=1.)
->>>>>>> 209db507
+
+    if t_input[0] == "sigma":
+        t_result = 1. - t.cdf(t_input[1], num_ap-2, loc=0., scale=1.)
+
+    elif t_input[0] == "fpf":
+        t_result = t.ppf(1. - t_input[1], num_ap-2, loc=0., scale=1.)
+
+    return t_result
 
 def fake_planet(images,
                 psf,
